--- conflicted
+++ resolved
@@ -35,16 +35,12 @@
 [dependencies]
 # third-party dependencies
 codec = { package = "parity-scale-codec", version = "2.0.0" }
-<<<<<<< HEAD
-=======
 serde = { version = "1.0.132", features = ["derive"] }
->>>>>>> 50156013
 futures = "0.3.16"
 jsonrpsee = { version = "0.6.1", features = ["server"] }
 hex-literal = "0.3.3"
 log = "0.4.8"
 rand = "0.7.2"
-serde = { version = "1.0.126", features = ["derive"] }
 structopt = { version = "0.3.8", optional = true }
 
 # primitives
@@ -142,13 +138,8 @@
 async-std = { version = "1.10.0", features = ["attributes"] }
 soketto = "0.4.2"
 criterion = { version = "0.3.5", features = [ "async_tokio" ] }
-<<<<<<< HEAD
 tokio = { version = "1.14", features = ["macros", "time"] }
 jsonrpsee-ws-client = "0.5"
-=======
-tokio = { version = "1.15", features = ["macros", "time"] }
-jsonrpsee-ws-client = "0.4.1"
->>>>>>> 50156013
 wait-timeout = "0.2"
 remote-externalities = { path = "../../../utils/frame/remote-externalities" }
 pallet-timestamp = { version = "4.0.0-dev", path = "../../../frame/timestamp" }

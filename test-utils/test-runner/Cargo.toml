[package]
name = "test-runner"
version = "0.9.0"
authors = ["Parity Technologies <admin@parity.io>"]
edition = "2018"
publish = false

[dependencies]
# client deps
sc-executor = { path = "../../client/executor" }
sc-service = { path = "../../client/service" }
sc-informant = { path = "../../client/informant" }
sc-network = { path = "../../client/network" }
sc-cli = { path = "../../client/cli" }
sc-basic-authorship = { path = "../../client/basic-authorship" }
sc-rpc = { path = "../../client/rpc" }
sc-transaction-pool = { path = "../../client/transaction-pool" }
grandpa = { package = "sc-finality-grandpa", path = "../../client/finality-grandpa" }
sp-finality-grandpa = { path = "../../primitives/finality-grandpa" }
sp-consensus-babe = { path = "../../primitives/consensus/babe" }
sc-consensus-babe = { path = "../../client/consensus/babe" }
sc-consensus = { path = "../../client/consensus/common" }
sc-transaction-pool-api = { path = "../../client/transaction-pool/api" }
sc-client-api = { path = "../../client/api" }
sc-rpc-server = { path = "../../client/rpc-servers" }
manual-seal = { package = "sc-consensus-manual-seal", path = "../../client/consensus/manual-seal" }

# primitive deps
sp-core = { path = "../../primitives/core" }
sp-blockchain = { path = "../../primitives/blockchain" }
sp-block-builder = { path = "../../primitives/block-builder" }
sp-api = { path = "../../primitives/api" }
sp-transaction-pool = { path = "../../primitives/transaction-pool" }
sp-consensus = { path = "../../primitives/consensus/common" }
sp-runtime = { path = "../../primitives/runtime" }
sp-session = { path = "../../primitives/session" }
sp-offchain = { path = "../../primitives/offchain" }
sp-inherents = { path = "../../primitives/inherents" }
sp-keyring = { path = "../../primitives/keyring" }

sp-externalities = { path = "../../primitives/externalities" }
sp-state-machine = { path = "../../primitives/state-machine" }
sp-wasm-interface = { path = "../../primitives/wasm-interface" }
sp-runtime-interface = { path = "../../primitives/runtime-interface" }

# pallets
frame-system = { path = "../../frame/system" }

log = "0.4.8"
<<<<<<< HEAD
futures = { package = "futures", version = "0.3", features = ["compat"] }
tokio = { version = "1", features = ["full"] }

# Calling RPC

jsonrpsee = { git = "https://github.com/paritytech/jsonrpsee", branch = "master", features = ["server"] }
=======
futures = "0.3.16"
tokio = { version = "0.2", features = ["signal"] }
# Calling RPC
jsonrpc-core = "18.0"
>>>>>>> d2a43d47
num-traits = "0.2.14"<|MERGE_RESOLUTION|>--- conflicted
+++ resolved
@@ -47,17 +47,10 @@
 frame-system = { path = "../../frame/system" }
 
 log = "0.4.8"
-<<<<<<< HEAD
 futures = { package = "futures", version = "0.3", features = ["compat"] }
 tokio = { version = "1", features = ["full"] }
 
 # Calling RPC
 
 jsonrpsee = { git = "https://github.com/paritytech/jsonrpsee", branch = "master", features = ["server"] }
-=======
-futures = "0.3.16"
-tokio = { version = "0.2", features = ["signal"] }
-# Calling RPC
-jsonrpc-core = "18.0"
->>>>>>> d2a43d47
 num-traits = "0.2.14"
--- conflicted
+++ resolved
@@ -80,11 +80,6 @@
 #[derive(Default, Clone)]
 pub struct NodeCodec<H>(PhantomData<H>);
 
-<<<<<<< HEAD
-impl<H: Hasher> NodeCodec<H> {
-	fn decode_plan_inner_hashed(data: &[u8]) -> Result<NodePlan, Error> {
-		let mut input = ByteSliceInput::new(data);
-=======
 impl<H> NodeCodecT for NodeCodec<H>
 where
 	H: Hasher,
@@ -92,20 +87,17 @@
 	const ESCAPE_HEADER: Option<u8> = Some(trie_constants::ESCAPE_COMPACT_HEADER);
 	type Error = Error;
 	type HashOut = H::Out;
->>>>>>> 182ec74f
+
+	fn hashed_null_node() -> <H as Hasher>::Out {
+		H::hash(<Self as NodeCodecT>::empty_node())
+	}
+
+	fn decode_plan(data: &[u8]) -> Result<NodePlan, Self::Error> {
+		let mut input = ByteSliceInput::new(data);
 
 		let header = NodeHeader::decode(&mut input)?;
 		let contains_hash = header.contains_hash_of_value();
 
-<<<<<<< HEAD
-=======
-	fn decode_plan(data: &[u8]) -> Result<NodePlan, Self::Error> {
-		let mut input = ByteSliceInput::new(data);
-
-		let header = NodeHeader::decode(&mut input)?;
-		let contains_hash = header.contains_hash_of_value();
-
->>>>>>> 182ec74f
 		let branch_has_value = if let NodeHeader::Branch(has_value, _) = &header {
 			*has_value
 		} else {
@@ -184,23 +176,6 @@
 			},
 		}
 	}
-}
-
-impl<H> NodeCodecT for NodeCodec<H>
-where
-	H: Hasher,
-{
-	const ESCAPE_HEADER: Option<u8> = Some(trie_constants::ESCAPE_COMPACT_HEADER);
-	type Error = Error;
-	type HashOut = H::Out;
-
-	fn hashed_null_node() -> <H as Hasher>::Out {
-		H::hash(<Self as NodeCodecT>::empty_node())
-	}
-
-	fn decode_plan(data: &[u8]) -> Result<NodePlan, Self::Error> {
-		Self::decode_plan_inner_hashed(data)
-	}
 
 	fn is_empty_node(data: &[u8]) -> bool {
 		data == <Self as NodeCodecT>::empty_node()

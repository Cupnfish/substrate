--- conflicted
+++ resolved
@@ -29,11 +29,7 @@
 	stake_of: FS,
 ) -> Vec<StakedAssignment<A>>
 where
-<<<<<<< HEAD
-	for<'r> FS: Fn(&'r A) -> VoteWeight
-=======
 	for<'r> FS: Fn(&'r A) -> VoteWeight,
->>>>>>> 3e870d12
 {
 	ratios
 		.into_iter()

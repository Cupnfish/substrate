--- conflicted
+++ resolved
@@ -143,11 +143,7 @@
 	use sp_trie::TrieMut;
 
 	type Hasher = sp_core::Blake2Hasher;
-<<<<<<< HEAD
-	type TrieLayout = sp_trie::LayoutV0<Hasher>;
-=======
 	type TrieLayout = sp_trie::LayoutV1<Hasher>;
->>>>>>> 765cd290
 
 	/// Create a new inherent data provider instance for a given parent block hash.
 	pub fn new_data_provider<B, C>(

// This file is part of Substrate.

// Copyright (C) 2017-2021 Parity Technologies (UK) Ltd.
// SPDX-License-Identifier: Apache-2.0

// Licensed under the Apache License, Version 2.0 (the "License");
// you may not use this file except in compliance with the License.
// You may obtain a copy of the License at
//
// 	http://www.apache.org/licenses/LICENSE-2.0
//
// Unless required by applicable law or agreed to in writing, software
// distributed under the License is distributed on an "AS IS" BASIS,
// WITHOUT WARRANTIES OR CONDITIONS OF ANY KIND, either express or implied.
// See the License for the specific language governing permissions and
// limitations under the License.

//! Substrate state machine implementation.

#![warn(missing_docs)]
#![cfg_attr(not(feature = "std"), no_std)]

pub mod backend;
#[cfg(feature = "std")]
mod basic;
#[cfg(feature = "std")]
mod changes_trie;
mod error;
mod ext;
#[cfg(feature = "std")]
mod in_memory_backend;
pub(crate) mod overlayed_changes;
#[cfg(feature = "std")]
mod proving_backend;
#[cfg(feature = "std")]
mod read_only;
mod stats;
#[cfg(feature = "std")]
mod testing;
mod trie_backend;
mod trie_backend_essence;

#[cfg(feature = "std")]
pub use std_reexport::*;

#[cfg(feature = "std")]
pub use execution::*;
#[cfg(feature = "std")]
pub use log::{debug, error as log_error, warn};
#[cfg(feature = "std")]
pub use tracing::trace;

/// In no_std we skip logs for state_machine, this macro
/// is a noops.
#[cfg(not(feature = "std"))]
#[macro_export]
macro_rules! warn {
	(target: $target:expr, $($arg:tt)+) => {
		()
	};
	($($arg:tt)+) => {
		()
	};
}

/// In no_std we skip logs for state_machine, this macro
/// is a noops.
#[cfg(not(feature = "std"))]
#[macro_export]
macro_rules! debug {
	(target: $target:expr, $($arg:tt)+) => {
		()
	};
	($($arg:tt)+) => {
		()
	};
}

/// In no_std we skip logs for state_machine, this macro
/// is a noops.
#[cfg(not(feature = "std"))]
#[macro_export]
macro_rules! trace {
	(target: $target:expr, $($arg:tt)+) => {
		()
	};
	($($arg:tt)+) => {
		()
	};
}

/// In no_std we skip logs for state_machine, this macro
/// is a noops.
#[cfg(not(feature = "std"))]
#[macro_export]
macro_rules! log_error {
	(target: $target:expr, $($arg:tt)+) => {
		()
	};
	($($arg:tt)+) => {
		()
	};
}

/// Default error type to use with state machine trie backend.
#[cfg(feature = "std")]
pub type DefaultError = String;
/// Error type to use with state machine trie backend.
#[cfg(not(feature = "std"))]
#[derive(Debug, Default, Clone, Copy, Eq, PartialEq)]
pub struct DefaultError;

#[cfg(not(feature = "std"))]
impl sp_std::fmt::Display for DefaultError {
	fn fmt(&self, f: &mut sp_std::fmt::Formatter) -> sp_std::fmt::Result {
		write!(f, "DefaultError")
	}
}

pub use crate::{
	backend::Backend,
	error::{Error, ExecutionError},
	ext::Ext,
	overlayed_changes::{
		ChildStorageCollection, IndexOperation, OffchainChangesCollection,
		OffchainOverlayedChanges, OverlayedChanges, StorageChanges, StorageCollection, StorageKey,
		StorageTransactionCache, StorageValue,
	},
	stats::{StateMachineStats, UsageInfo, UsageUnit},
	trie_backend::TrieBackend,
	trie_backend_essence::{Storage, TrieBackendStorage},
};

#[cfg(not(feature = "std"))]
mod changes_trie {
	/// Stub for change trie block number until
	/// change trie move to no_std.
	pub trait BlockNumber {}

	impl<N> BlockNumber for N {}
}

#[cfg(feature = "std")]
mod std_reexport {
	pub use crate::{
		basic::BasicExternalities,
		changes_trie::{
			disabled_state as disabled_changes_trie_state, key_changes, key_changes_proof,
			key_changes_proof_check, key_changes_proof_check_with_db, prune as prune_changes_tries,
			AnchorBlockId as ChangesTrieAnchorBlockId, BlockNumber as ChangesTrieBlockNumber,
			BuildCache as ChangesTrieBuildCache, CacheAction as ChangesTrieCacheAction,
			ConfigurationRange as ChangesTrieConfigurationRange,
			InMemoryStorage as InMemoryChangesTrieStorage, RootsStorage as ChangesTrieRootsStorage,
			State as ChangesTrieState, Storage as ChangesTrieStorage,
		},
		in_memory_backend::new_in_mem,
		proving_backend::{
			create_proof_check_backend, ProofRecorder, ProvingBackend, ProvingBackendRecorder,
		},
		read_only::{InspectState, ReadOnlyExternalities},
		testing::TestExternalities,
	};
	pub use sp_trie::{trie_types::TrieDBMut, DBValue, Layout, MemoryDB, StorageProof, TrieMut};
}

#[cfg(feature = "std")]
mod execution {
	use super::*;
	use codec::{Codec, Decode, Encode};
	use hash_db::Hasher;
	use sp_core::{
		hexdisplay::HexDisplay,
		storage::ChildInfo,
		traits::{CodeExecutor, ReadRuntimeVersionExt, RuntimeCode, SpawnNamed},
		NativeOrEncoded, NeverNativeValue,
	};
	use sp_externalities::Extensions;
	use std::{collections::HashMap, fmt, panic::UnwindSafe, result};
	use tracing::{trace, warn};

	const PROOF_CLOSE_TRANSACTION: &str = "\
		Closing a transaction that was started in this function. Client initiated transactions
		are protected from being closed by the runtime. qed";

	pub(crate) type CallResult<R, E> = Result<NativeOrEncoded<R>, E>;

	/// Default handler of the execution manager.
	pub type DefaultHandler<R, E> = fn(CallResult<R, E>, CallResult<R, E>) -> CallResult<R, E>;

	/// Type of changes trie transaction.
	pub type ChangesTrieTransaction<H, N> =
		(MemoryDB<H>, ChangesTrieCacheAction<<H as Hasher>::Out, N>);

	/// Trie backend with in-memory storage.
	pub type InMemoryBackend<H> = TrieBackend<MemoryDB<H>, H>;

	/// Strategy for executing a call into the runtime.
	#[derive(Copy, Clone, Eq, PartialEq, Debug)]
	pub enum ExecutionStrategy {
		/// Execute with the native equivalent if it is compatible with the given wasm module;
		/// otherwise fall back to the wasm.
		NativeWhenPossible,
		/// Use the given wasm module.
		AlwaysWasm,
		/// Run with both the wasm and the native variant (if compatible). Report any discrepancy
		/// as an error.
		Both,
		/// First native, then if that fails or is not possible, wasm.
		NativeElseWasm,
	}

	/// Storage backend trust level.
	#[derive(Debug, Clone)]
	pub enum BackendTrustLevel {
		/// Panics from trusted backends are considered justified, and never caught.
		Trusted,
		/// Panics from untrusted backend are caught and interpreted as runtime error.
		/// Untrusted backend may be missing some parts of the trie, so panics are not considered
		/// fatal.
		Untrusted,
	}

	/// Like `ExecutionStrategy` only it also stores a handler in case of consensus failure.
	#[derive(Clone)]
	pub enum ExecutionManager<F> {
		/// Execute with the native equivalent if it is compatible with the given wasm module;
		/// otherwise fall back to the wasm.
		NativeWhenPossible,
		/// Use the given wasm module. The backend on which code is executed code could be
		/// trusted to provide all storage or not (i.e. the light client cannot be trusted to
		/// provide for all storage queries since the storage entries it has come from an external
		/// node).
		AlwaysWasm(BackendTrustLevel),
		/// Run with both the wasm and the native variant (if compatible). Call `F` in the case of
		/// any discrepancy.
		Both(F),
		/// First native, then if that fails or is not possible, wasm.
		NativeElseWasm,
	}

	impl<'a, F> From<&'a ExecutionManager<F>> for ExecutionStrategy {
		fn from(s: &'a ExecutionManager<F>) -> Self {
			match *s {
				ExecutionManager::NativeWhenPossible => ExecutionStrategy::NativeWhenPossible,
				ExecutionManager::AlwaysWasm(_) => ExecutionStrategy::AlwaysWasm,
				ExecutionManager::NativeElseWasm => ExecutionStrategy::NativeElseWasm,
				ExecutionManager::Both(_) => ExecutionStrategy::Both,
			}
		}
	}

	impl ExecutionStrategy {
		/// Gets the corresponding manager for the execution strategy.
		pub fn get_manager<E: fmt::Debug, R: Decode + Encode>(
			self,
		) -> ExecutionManager<DefaultHandler<R, E>> {
			match self {
				ExecutionStrategy::AlwaysWasm =>
					ExecutionManager::AlwaysWasm(BackendTrustLevel::Trusted),
				ExecutionStrategy::NativeWhenPossible => ExecutionManager::NativeWhenPossible,
				ExecutionStrategy::NativeElseWasm => ExecutionManager::NativeElseWasm,
				ExecutionStrategy::Both => ExecutionManager::Both(|wasm_result, native_result| {
					warn!(
						"Consensus error between wasm {:?} and native {:?}. Using wasm.",
						wasm_result, native_result,
					);
					warn!("   Native result {:?}", native_result);
					warn!("   Wasm result {:?}", wasm_result);
					wasm_result
				}),
			}
		}
	}

	/// Evaluate to ExecutionManager::NativeElseWasm, without having to figure out the type.
	pub fn native_else_wasm<E, R: Decode>() -> ExecutionManager<DefaultHandler<R, E>> {
		ExecutionManager::NativeElseWasm
	}

	/// Evaluate to ExecutionManager::AlwaysWasm with trusted backend, without having to figure out
	/// the type.
	fn always_wasm<E, R: Decode>() -> ExecutionManager<DefaultHandler<R, E>> {
		ExecutionManager::AlwaysWasm(BackendTrustLevel::Trusted)
	}

	/// Evaluate ExecutionManager::AlwaysWasm with untrusted backend, without having to figure out
	/// the type.
	fn always_untrusted_wasm<E, R: Decode>() -> ExecutionManager<DefaultHandler<R, E>> {
		ExecutionManager::AlwaysWasm(BackendTrustLevel::Untrusted)
	}

	/// The substrate state machine.
	pub struct StateMachine<'a, B, H, N, Exec>
	where
		H: Hasher,
		B: Backend<H>,
		N: ChangesTrieBlockNumber,
	{
		backend: &'a B,
		exec: &'a Exec,
		method: &'a str,
		call_data: &'a [u8],
		overlay: &'a mut OverlayedChanges,
		extensions: Extensions,
		changes_trie_state: Option<ChangesTrieState<'a, H, N>>,
		storage_transaction_cache: Option<&'a mut StorageTransactionCache<B::Transaction, H, N>>,
		runtime_code: &'a RuntimeCode<'a>,
		stats: StateMachineStats,
		/// The hash of the block the state machine will be executed on.
		///
		/// Used for logging.
		parent_hash: Option<H::Out>,
	}

	impl<'a, B, H, N, Exec> Drop for StateMachine<'a, B, H, N, Exec>
	where
		H: Hasher,
		B: Backend<H>,
		N: ChangesTrieBlockNumber,
	{
		fn drop(&mut self) {
			self.backend.register_overlay_stats(&self.stats);
		}
	}

	impl<'a, B, H, N, Exec> StateMachine<'a, B, H, N, Exec>
	where
		H: Hasher,
		H::Out: Ord + 'static + codec::Codec,
		Exec: CodeExecutor + Clone + 'static,
		B: Backend<H>,
		N: crate::changes_trie::BlockNumber,
	{
		/// Creates new substrate state machine.
		pub fn new(
			backend: &'a B,
			changes_trie_state: Option<ChangesTrieState<'a, H, N>>,
			overlay: &'a mut OverlayedChanges,
			exec: &'a Exec,
			method: &'a str,
			call_data: &'a [u8],
			mut extensions: Extensions,
			runtime_code: &'a RuntimeCode,
			spawn_handle: impl SpawnNamed + Send + 'static,
		) -> Self {
			extensions.register(ReadRuntimeVersionExt::new(exec.clone()));
			extensions.register(sp_core::traits::TaskExecutorExt::new(spawn_handle));

			Self {
				backend,
				exec,
				method,
				call_data,
				extensions,
				overlay,
				changes_trie_state,
				storage_transaction_cache: None,
				runtime_code,
				stats: StateMachineStats::default(),
				parent_hash: None,
			}
		}

		/// Use given `cache` as storage transaction cache.
		///
		/// The cache will be used to cache storage transactions that can be build while executing a
		/// function in the runtime. For example, when calculating the storage root a transaction is
		/// build that will be cached.
		pub fn with_storage_transaction_cache(
			mut self,
			cache: Option<&'a mut StorageTransactionCache<B::Transaction, H, N>>,
		) -> Self {
			self.storage_transaction_cache = cache;
			self
		}

		/// Set the given `parent_hash` as the hash of the parent block.
		///
		/// This will be used for improved logging.
		pub fn set_parent_hash(mut self, parent_hash: H::Out) -> Self {
			self.parent_hash = Some(parent_hash);
			self
		}

		/// Execute a call using the given state backend, overlayed changes, and call executor.
		///
		/// On an error, no prospective changes are written to the overlay.
		///
		/// Note: changes to code will be in place if this call is made again. For running partial
		/// blocks (e.g. a transaction at a time), ensure a different method is used.
		///
		/// Returns the SCALE encoded result of the executed function.
		pub fn execute(&mut self, strategy: ExecutionStrategy) -> Result<Vec<u8>, Box<dyn Error>> {
			// We are not giving a native call and thus we are sure that the result can never be a
			// native value.
			self.execute_using_consensus_failure_handler::<_, NeverNativeValue, fn() -> _>(
				strategy.get_manager(),
				None,
			)
			.map(NativeOrEncoded::into_encoded)
		}

		fn execute_aux<R, NC>(
			&mut self,
			use_native: bool,
			native_call: Option<NC>,
		) -> (CallResult<R, Exec::Error>, bool)
		where
			R: Decode + Encode + PartialEq,
			NC: FnOnce() -> result::Result<R, Box<dyn std::error::Error + Send + Sync>>
				+ UnwindSafe,
		{
			let mut cache = StorageTransactionCache::default();

			let cache = match self.storage_transaction_cache.as_mut() {
				Some(cache) => cache,
				None => &mut cache,
			};

			self.overlay
				.enter_runtime()
				.expect("StateMachine is never called from the runtime; qed");

			let mut ext = Ext::new(
				self.overlay,
				cache,
				self.backend,
				self.changes_trie_state.clone(),
				Some(&mut self.extensions),
			);

			let ext_id = ext.id;

			trace!(
				target: "state",
				ext_id = %HexDisplay::from(&ext_id.to_le_bytes()),
				method = %self.method,
				parent_hash = %self.parent_hash.map(|h| format!("{:?}", h)).unwrap_or_else(|| String::from("None")),
				input = ?HexDisplay::from(&self.call_data),
				"Call",
			);

			let (result, was_native) = self.exec.call(
				&mut ext,
				self.runtime_code,
				self.method,
				self.call_data,
				use_native,
				native_call,
			);

			self.overlay
				.exit_runtime()
				.expect("Runtime is not able to call this function in the overlay; qed");

			trace!(
				target: "state",
				ext_id = %HexDisplay::from(&ext_id.to_le_bytes()),
				?was_native,
				?result,
				"Return",
			);

			(result, was_native)
		}

		fn execute_call_with_both_strategy<Handler, R, NC>(
			&mut self,
			mut native_call: Option<NC>,
			on_consensus_failure: Handler,
		) -> CallResult<R, Exec::Error>
		where
			R: Decode + Encode + PartialEq,
			NC: FnOnce() -> result::Result<R, Box<dyn std::error::Error + Send + Sync>>
				+ UnwindSafe,
			Handler: FnOnce(
				CallResult<R, Exec::Error>,
				CallResult<R, Exec::Error>,
			) -> CallResult<R, Exec::Error>,
		{
			self.overlay.start_transaction();
			let (result, was_native) = self.execute_aux(true, native_call.take());

			if was_native {
				self.overlay.rollback_transaction().expect(PROOF_CLOSE_TRANSACTION);
				let (wasm_result, _) = self.execute_aux(false, native_call);

				if (result.is_ok() &&
					wasm_result.is_ok() && result.as_ref().ok() == wasm_result.as_ref().ok()) ||
					result.is_err() && wasm_result.is_err()
				{
					result
				} else {
					on_consensus_failure(wasm_result, result)
				}
			} else {
				self.overlay.commit_transaction().expect(PROOF_CLOSE_TRANSACTION);
				result
			}
		}

		fn execute_call_with_native_else_wasm_strategy<R, NC>(
			&mut self,
			mut native_call: Option<NC>,
		) -> CallResult<R, Exec::Error>
		where
			R: Decode + Encode + PartialEq,
			NC: FnOnce() -> result::Result<R, Box<dyn std::error::Error + Send + Sync>>
				+ UnwindSafe,
		{
			self.overlay.start_transaction();
			let (result, was_native) = self.execute_aux(true, native_call.take());

			if !was_native || result.is_ok() {
				self.overlay.commit_transaction().expect(PROOF_CLOSE_TRANSACTION);
				result
			} else {
				self.overlay.rollback_transaction().expect(PROOF_CLOSE_TRANSACTION);
				let (wasm_result, _) = self.execute_aux(false, native_call);
				wasm_result
			}
		}

		/// Execute a call using the given state backend, overlayed changes, and call executor.
		///
		/// On an error, no prospective changes are written to the overlay.
		///
		/// Note: changes to code will be in place if this call is made again. For running partial
		/// blocks (e.g. a transaction at a time), ensure a different method is used.
		///
		/// Returns the result of the executed function either in native representation `R` or
		/// in SCALE encoded representation.
		pub fn execute_using_consensus_failure_handler<Handler, R, NC>(
			&mut self,
			manager: ExecutionManager<Handler>,
			mut native_call: Option<NC>,
		) -> Result<NativeOrEncoded<R>, Box<dyn Error>>
		where
			R: Decode + Encode + PartialEq,
			NC: FnOnce() -> result::Result<R, Box<dyn std::error::Error + Send + Sync>>
				+ UnwindSafe,
			Handler: FnOnce(
				CallResult<R, Exec::Error>,
				CallResult<R, Exec::Error>,
			) -> CallResult<R, Exec::Error>,
		{
			let changes_tries_enabled = self.changes_trie_state.is_some();
			self.overlay.set_collect_extrinsics(changes_tries_enabled);

			let result = {
				match manager {
					ExecutionManager::Both(on_consensus_failure) => self
						.execute_call_with_both_strategy(native_call.take(), on_consensus_failure),
					ExecutionManager::NativeElseWasm =>
						self.execute_call_with_native_else_wasm_strategy(native_call.take()),
					ExecutionManager::AlwaysWasm(trust_level) => {
						let _abort_guard = match trust_level {
							BackendTrustLevel::Trusted => None,
							BackendTrustLevel::Untrusted =>
								Some(sp_panic_handler::AbortGuard::never_abort()),
						};
						self.execute_aux(false, native_call).0
					},
					ExecutionManager::NativeWhenPossible => self.execute_aux(true, native_call).0,
				}
			};

			result.map_err(|e| Box::new(e) as _)
		}
	}

	/// Prove execution using the given state backend, overlayed changes, and call executor.
	pub fn prove_execution<B, H, N, Exec, Spawn>(
		backend: &mut B,
		overlay: &mut OverlayedChanges,
		exec: &Exec,
		spawn_handle: Spawn,
		method: &str,
		call_data: &[u8],
		runtime_code: &RuntimeCode,
	) -> Result<(Vec<u8>, StorageProof), Box<dyn Error>>
	where
		B: Backend<H>,
		H: Hasher,
		H::Out: Ord + 'static + codec::Codec,
		Exec: CodeExecutor + Clone + 'static,
		N: crate::changes_trie::BlockNumber,
		Spawn: SpawnNamed + Send + 'static,
	{
		let trie_backend = backend
			.as_trie_backend()
			.ok_or_else(|| Box::new(ExecutionError::UnableToGenerateProof) as Box<dyn Error>)?;
		prove_execution_on_trie_backend::<_, _, N, _, _>(
			trie_backend,
			overlay,
			exec,
			spawn_handle,
			method,
			call_data,
			runtime_code,
		)
	}

	/// Prove execution using the given trie backend, overlayed changes, and call executor.
	/// Produces a state-backend-specific "transaction" which can be used to apply the changes
	/// to the backing store, such as the disk.
	/// Execution proof is the set of all 'touched' storage DBValues from the backend.
	///
	/// On an error, no prospective changes are written to the overlay.
	///
	/// Note: changes to code will be in place if this call is made again. For running partial
	/// blocks (e.g. a transaction at a time), ensure a different method is used.
	pub fn prove_execution_on_trie_backend<S, H, N, Exec, Spawn>(
		trie_backend: &TrieBackend<S, H>,
		overlay: &mut OverlayedChanges,
		exec: &Exec,
		spawn_handle: Spawn,
		method: &str,
		call_data: &[u8],
		runtime_code: &RuntimeCode,
	) -> Result<(Vec<u8>, StorageProof), Box<dyn Error>>
	where
		S: trie_backend_essence::TrieBackendStorage<H>,
		H: Hasher,
		H::Out: Ord + 'static + codec::Codec,
		Exec: CodeExecutor + 'static + Clone,
		N: crate::changes_trie::BlockNumber,
		Spawn: SpawnNamed + Send + 'static,
	{
		let proving_backend = proving_backend::ProvingBackend::new(trie_backend);
		let mut sm = StateMachine::<_, H, N, Exec>::new(
			&proving_backend,
			None,
			overlay,
			exec,
			method,
			call_data,
			Extensions::default(),
			runtime_code,
			spawn_handle,
		);

		let result = sm.execute_using_consensus_failure_handler::<_, NeverNativeValue, fn() -> _>(
			always_wasm(),
			None,
		)?;
		let proof = sm.backend.extract_proof();
		Ok((result.into_encoded(), proof))
	}

	/// Check execution proof, generated by `prove_execution` call.
	pub fn execution_proof_check<H, N, Exec, Spawn>(
		root: H::Out,
		proof: StorageProof,
		overlay: &mut OverlayedChanges,
		exec: &Exec,
		spawn_handle: Spawn,
		method: &str,
		call_data: &[u8],
		runtime_code: &RuntimeCode,
	) -> Result<Vec<u8>, Box<dyn Error>>
	where
		H: Hasher,
		Exec: CodeExecutor + Clone + 'static,
		H::Out: Ord + 'static + codec::Codec,
		N: crate::changes_trie::BlockNumber,
		Spawn: SpawnNamed + Send + 'static,
	{
		let trie_backend = create_proof_check_backend::<H>(root.into(), proof)?;
		execution_proof_check_on_trie_backend::<_, N, _, _>(
			&trie_backend,
			overlay,
			exec,
			spawn_handle,
			method,
			call_data,
			runtime_code,
		)
	}

	/// Check execution proof on proving backend, generated by `prove_execution` call.
	pub fn execution_proof_check_on_trie_backend<H, N, Exec, Spawn>(
		trie_backend: &TrieBackend<MemoryDB<H>, H>,
		overlay: &mut OverlayedChanges,
		exec: &Exec,
		spawn_handle: Spawn,
		method: &str,
		call_data: &[u8],
		runtime_code: &RuntimeCode,
	) -> Result<Vec<u8>, Box<dyn Error>>
	where
		H: Hasher,
		H::Out: Ord + 'static + codec::Codec,
		Exec: CodeExecutor + Clone + 'static,
		N: crate::changes_trie::BlockNumber,
		Spawn: SpawnNamed + Send + 'static,
	{
		let mut sm = StateMachine::<_, H, N, Exec>::new(
			trie_backend,
			None,
			overlay,
			exec,
			method,
			call_data,
			Extensions::default(),
			runtime_code,
			spawn_handle,
		);

		sm.execute_using_consensus_failure_handler::<_, NeverNativeValue, fn() -> _>(
			always_untrusted_wasm(),
			None,
		)
		.map(NativeOrEncoded::into_encoded)
	}

	/// Generate storage read proof.
	pub fn prove_read<B, H, I>(backend: B, keys: I) -> Result<StorageProof, Box<dyn Error>>
	where
		B: Backend<H>,
		H: Hasher,
		H::Out: Ord + Codec,
		I: IntoIterator,
		I::Item: AsRef<[u8]>,
	{
		let trie_backend = backend
			.as_trie_backend()
			.ok_or_else(|| Box::new(ExecutionError::UnableToGenerateProof) as Box<dyn Error>)?;
		prove_read_on_trie_backend(trie_backend, keys)
	}

	/// Generate range storage read proof.
	pub fn prove_range_read_with_size<B, H>(
		backend: B,
		child_info: Option<&ChildInfo>,
		prefix: Option<&[u8]>,
		size_limit: usize,
		start_at: Option<&[u8]>,
	) -> Result<(StorageProof, u32), Box<dyn Error>>
	where
		B: Backend<H>,
		H: Hasher,
		H::Out: Ord + Codec,
	{
		let trie_backend = backend
			.as_trie_backend()
			.ok_or_else(|| Box::new(ExecutionError::UnableToGenerateProof) as Box<dyn Error>)?;
		prove_range_read_with_size_on_trie_backend(
			trie_backend,
			child_info,
			prefix,
			size_limit,
			start_at,
		)
	}

	/// Generate range storage read proof on an existing trie backend.
	pub fn prove_range_read_with_size_on_trie_backend<S, H>(
		trie_backend: &TrieBackend<S, H>,
		child_info: Option<&ChildInfo>,
		prefix: Option<&[u8]>,
		size_limit: usize,
		start_at: Option<&[u8]>,
	) -> Result<(StorageProof, u32), Box<dyn Error>>
	where
		S: trie_backend_essence::TrieBackendStorage<H>,
		H: Hasher,
		H::Out: Ord + Codec,
	{
		let proving_backend = proving_backend::ProvingBackend::<S, H>::new(trie_backend);
		let mut count = 0;
		proving_backend
			.apply_to_key_values_while(
				child_info,
				prefix,
				start_at,
				|_key, _value| {
					if count == 0 || proving_backend.estimate_encoded_size() <= size_limit {
						count += 1;
						true
					} else {
						false
					}
				},
				false,
			)
			.map_err(|e| Box::new(e) as Box<dyn Error>)?;
		Ok((proving_backend.extract_proof(), count))
	}

	/// Generate child storage read proof.
	pub fn prove_child_read<B, H, I>(
		backend: B,
		child_info: &ChildInfo,
		keys: I,
	) -> Result<StorageProof, Box<dyn Error>>
	where
		B: Backend<H>,
		H: Hasher,
		H::Out: Ord + Codec,
		I: IntoIterator,
		I::Item: AsRef<[u8]>,
	{
		let trie_backend = backend
			.as_trie_backend()
			.ok_or_else(|| Box::new(ExecutionError::UnableToGenerateProof) as Box<dyn Error>)?;
		prove_child_read_on_trie_backend(trie_backend, child_info, keys)
	}

	/// Generate storage read proof on pre-created trie backend.
	pub fn prove_read_on_trie_backend<S, H, I>(
		trie_backend: &TrieBackend<S, H>,
		keys: I,
	) -> Result<StorageProof, Box<dyn Error>>
	where
		S: trie_backend_essence::TrieBackendStorage<H>,
		H: Hasher,
		H::Out: Ord + Codec,
		I: IntoIterator,
		I::Item: AsRef<[u8]>,
	{
		let proving_backend = proving_backend::ProvingBackend::<_, H>::new(trie_backend);
		for key in keys.into_iter() {
			proving_backend
				.storage(key.as_ref())
				.map_err(|e| Box::new(e) as Box<dyn Error>)?;
		}
		Ok(proving_backend.extract_proof())
	}

	/// Generate storage read proof on pre-created trie backend.
	pub fn prove_child_read_on_trie_backend<S, H, I>(
		trie_backend: &TrieBackend<S, H>,
		child_info: &ChildInfo,
		keys: I,
	) -> Result<StorageProof, Box<dyn Error>>
	where
		S: trie_backend_essence::TrieBackendStorage<H>,
		H: Hasher,
		H::Out: Ord + Codec,
		I: IntoIterator,
		I::Item: AsRef<[u8]>,
	{
		let proving_backend = proving_backend::ProvingBackend::<_, H>::new(trie_backend);
		for key in keys.into_iter() {
			proving_backend
				.child_storage(child_info, key.as_ref())
				.map_err(|e| Box::new(e) as Box<dyn Error>)?;
		}
		Ok(proving_backend.extract_proof())
	}

	/// Check storage read proof, generated by `prove_read` call.
	pub fn read_proof_check<H, I>(
		root: H::Out,
		proof: StorageProof,
		keys: I,
	) -> Result<HashMap<Vec<u8>, Option<Vec<u8>>>, Box<dyn Error>>
	where
		H: Hasher,
		H::Out: Ord + Codec,
		I: IntoIterator,
		I::Item: AsRef<[u8]>,
	{
		let proving_backend = create_proof_check_backend::<H>(root, proof)?;
		let mut result = HashMap::new();
		for key in keys.into_iter() {
			let value = read_proof_check_on_proving_backend(&proving_backend, key.as_ref())?;
			result.insert(key.as_ref().to_vec(), value);
		}
		Ok(result)
	}

	/// Check child storage range proof, generated by `prove_range_read` call.
	pub fn read_range_proof_check<H>(
		root: H::Out,
		proof: StorageProof,
		child_info: Option<&ChildInfo>,
		prefix: Option<&[u8]>,
		count: Option<u32>,
		start_at: Option<&[u8]>,
	) -> Result<(Vec<(Vec<u8>, Vec<u8>)>, bool), Box<dyn Error>>
	where
		H: Hasher,
		H::Out: Ord + Codec,
	{
		let proving_backend = create_proof_check_backend::<H>(root, proof)?;
		read_range_proof_check_on_proving_backend(
			&proving_backend,
			child_info,
			prefix,
			count,
			start_at,
		)
	}

	/// Check child storage read proof, generated by `prove_child_read` call.
	pub fn read_child_proof_check<H, I>(
		root: H::Out,
		proof: StorageProof,
		child_info: &ChildInfo,
		keys: I,
	) -> Result<HashMap<Vec<u8>, Option<Vec<u8>>>, Box<dyn Error>>
	where
		H: Hasher,
		H::Out: Ord + Codec,
		I: IntoIterator,
		I::Item: AsRef<[u8]>,
	{
		let proving_backend = create_proof_check_backend::<H>(root, proof)?;
		let mut result = HashMap::new();
		for key in keys.into_iter() {
			let value = read_child_proof_check_on_proving_backend(
				&proving_backend,
				child_info,
				key.as_ref(),
			)?;
			result.insert(key.as_ref().to_vec(), value);
		}
		Ok(result)
	}

	/// Check storage read proof on pre-created proving backend.
	pub fn read_proof_check_on_proving_backend<H>(
		proving_backend: &TrieBackend<MemoryDB<H>, H>,
		key: &[u8],
	) -> Result<Option<Vec<u8>>, Box<dyn Error>>
	where
		H: Hasher,
		H::Out: Ord + Codec,
	{
		read_proof_check_on_proving_backend_generic(proving_backend, key)
	}

	/// Check storage read proof on pre-created proving backend.
	pub fn read_proof_check_on_proving_backend_generic<H, KF>(
		proving_backend: &TrieBackend<sp_trie::GenericMemoryDB<H, KF>, H>,
		key: &[u8],
	) -> Result<Option<Vec<u8>>, Box<dyn Error>>
	where
		H: Hasher,
		H::Out: Ord + Codec,
		KF: sp_trie::KeyFunction<H> + Send + Sync,
	{
		proving_backend.storage(key).map_err(|e| Box::new(e) as Box<dyn Error>)
	}

	/// Check child storage read proof on pre-created proving backend.
	pub fn read_child_proof_check_on_proving_backend<H>(
		proving_backend: &TrieBackend<MemoryDB<H>, H>,
		child_info: &ChildInfo,
		key: &[u8],
	) -> Result<Option<Vec<u8>>, Box<dyn Error>>
	where
		H: Hasher,
		H::Out: Ord + Codec,
	{
		proving_backend
			.child_storage(child_info, key)
			.map_err(|e| Box::new(e) as Box<dyn Error>)
	}

	/// Check storage range proof on pre-created proving backend.
	///
	/// Returns a vector with the read `key => value` pairs and a `bool` that is set to `true` when
	/// all `key => value` pairs could be read and no more are left.
	pub fn read_range_proof_check_on_proving_backend<H>(
		proving_backend: &TrieBackend<MemoryDB<H>, H>,
		child_info: Option<&ChildInfo>,
		prefix: Option<&[u8]>,
		count: Option<u32>,
		start_at: Option<&[u8]>,
	) -> Result<(Vec<(Vec<u8>, Vec<u8>)>, bool), Box<dyn Error>>
	where
		H: Hasher,
		H::Out: Ord + Codec,
	{
		let mut values = Vec::new();
		let result = proving_backend.apply_to_key_values_while(
			child_info,
			prefix,
			start_at,
			|key, value| {
				values.push((key.to_vec(), value.to_vec()));
				count.as_ref().map_or(true, |c| (values.len() as u32) < *c)
			},
			true,
		);
		match result {
			Ok(completed) => Ok((values, completed)),
			Err(e) => Err(Box::new(e) as Box<dyn Error>),
		}
	}
}

#[cfg(test)]
mod tests {
	use super::{changes_trie::Configuration as ChangesTrieConfig, ext::Ext, *};
	use crate::execution::CallResult;
	use codec::{Decode, Encode};
	use sp_core::{
		map,
		DEFAULT_STATE_HASHING, StateVersion,
		storage::ChildInfo,
		testing::TaskExecutor,
		traits::{CodeExecutor, Externalities, RuntimeCode},
		NativeOrEncoded, NeverNativeValue,
	};
	use sp_runtime::traits::BlakeTwo256;
	use std::{
		collections::{BTreeMap, HashMap},
		panic::UnwindSafe,
		result,
	};

	#[derive(Clone)]
	struct DummyCodeExecutor {
		change_changes_trie_config: bool,
		native_available: bool,
		native_succeeds: bool,
		fallback_succeeds: bool,
	}

	impl CodeExecutor for DummyCodeExecutor {
		type Error = u8;

		fn call<
			R: Encode + Decode + PartialEq,
			NC: FnOnce() -> result::Result<R, Box<dyn std::error::Error + Send + Sync>> + UnwindSafe,
		>(
			&self,
			ext: &mut dyn Externalities,
			_: &RuntimeCode,
			_method: &str,
			_data: &[u8],
			use_native: bool,
			native_call: Option<NC>,
		) -> (CallResult<R, Self::Error>, bool) {
			if self.change_changes_trie_config {
				ext.place_storage(
					sp_core::storage::well_known_keys::CHANGES_TRIE_CONFIG.to_vec(),
					Some(ChangesTrieConfig { digest_interval: 777, digest_levels: 333 }.encode()),
				);
			}

			let using_native = use_native && self.native_available;
			match (using_native, self.native_succeeds, self.fallback_succeeds, native_call) {
				(true, true, _, Some(call)) => {
					let res = sp_externalities::set_and_run_with_externalities(ext, || call());
					(res.map(NativeOrEncoded::Native).map_err(|_| 0), true)
				},
				(true, true, _, None) | (false, _, true, None) => (
					Ok(NativeOrEncoded::Encoded(vec![
						ext.storage(b"value1").unwrap()[0] + ext.storage(b"value2").unwrap()[0],
					])),
					using_native,
				),
				_ => (Err(0), using_native),
			}
		}
	}

	impl sp_core::traits::ReadRuntimeVersion for DummyCodeExecutor {
		fn read_runtime_version(
			&self,
			_: &[u8],
			_: &mut dyn Externalities,
		) -> std::result::Result<Vec<u8>, String> {
			unimplemented!("Not required in tests.")
		}
	}

	#[test]
	fn execute_works() {
		execute_works_inner(None);
		execute_works_inner(DEFAULT_STATE_HASHING);
	}
	fn execute_works_inner(hashed: StateVersion) {
		let backend = trie_backend::tests::test_trie(hashed);
		let mut overlayed_changes = Default::default();
		let wasm_code = RuntimeCode::empty();

		let mut state_machine = StateMachine::new(
			&backend,
			changes_trie::disabled_state::<_, u64>(),
			&mut overlayed_changes,
			&DummyCodeExecutor {
				change_changes_trie_config: false,
				native_available: true,
				native_succeeds: true,
				fallback_succeeds: true,
			},
			"test",
			&[],
			Default::default(),
			&wasm_code,
			TaskExecutor::new(),
		);

		assert_eq!(state_machine.execute(ExecutionStrategy::NativeWhenPossible).unwrap(), vec![66]);
	}

	#[test]
	fn execute_works_with_native_else_wasm() {
		execute_works_with_native_else_wasm_inner(None);
		execute_works_with_native_else_wasm_inner(DEFAULT_STATE_HASHING);
	}
	fn execute_works_with_native_else_wasm_inner(state_hash: StateVersion) {
		let backend = trie_backend::tests::test_trie(state_hash);
		let mut overlayed_changes = Default::default();
		let wasm_code = RuntimeCode::empty();

		let mut state_machine = StateMachine::new(
			&backend,
			changes_trie::disabled_state::<_, u64>(),
			&mut overlayed_changes,
			&DummyCodeExecutor {
				change_changes_trie_config: false,
				native_available: true,
				native_succeeds: true,
				fallback_succeeds: true,
			},
			"test",
			&[],
			Default::default(),
			&wasm_code,
			TaskExecutor::new(),
		);

		assert_eq!(state_machine.execute(ExecutionStrategy::NativeElseWasm).unwrap(), vec![66]);
	}

	#[test]
	fn dual_execution_strategy_detects_consensus_failure() {
		dual_execution_strategy_detects_consensus_failure_inner(None);
		dual_execution_strategy_detects_consensus_failure_inner(DEFAULT_STATE_HASHING);
	}
	fn dual_execution_strategy_detects_consensus_failure_inner(state_hash: StateVersion) {
		let mut consensus_failed = false;
		let backend = trie_backend::tests::test_trie(state_hash);
		let mut overlayed_changes = Default::default();
		let wasm_code = RuntimeCode::empty();

		let mut state_machine = StateMachine::new(
			&backend,
			changes_trie::disabled_state::<_, u64>(),
			&mut overlayed_changes,
			&DummyCodeExecutor {
				change_changes_trie_config: false,
				native_available: true,
				native_succeeds: true,
				fallback_succeeds: false,
			},
			"test",
			&[],
			Default::default(),
			&wasm_code,
			TaskExecutor::new(),
		);

		assert!(state_machine
			.execute_using_consensus_failure_handler::<_, NeverNativeValue, fn() -> _>(
				ExecutionManager::Both(|we, _ne| {
					consensus_failed = true;
					we
				}),
				None,
			)
			.is_err());
		assert!(consensus_failed);
	}

	#[test]
	fn prove_execution_and_proof_check_works() {
		prove_execution_and_proof_check_works_inner(DEFAULT_STATE_HASHING);
		prove_execution_and_proof_check_works_inner(None);
	}
	fn prove_execution_and_proof_check_works_inner(state_hash: StateVersion) {
		let executor = DummyCodeExecutor {
			change_changes_trie_config: false,
			native_available: true,
			native_succeeds: true,
			fallback_succeeds: true,
		};

		// fetch execution proof from 'remote' full node
		let mut remote_backend = trie_backend::tests::test_trie(state_hash);
		let remote_root = remote_backend.storage_root(std::iter::empty(), state_hash).0;
		let (remote_result, remote_proof) = prove_execution::<_, _, u64, _, _>(
			&mut remote_backend,
			&mut Default::default(),
			&executor,
			TaskExecutor::new(),
			"test",
			&[],
			&RuntimeCode::empty(),
		)
		.unwrap();

		// check proof locally
		let local_result = execution_proof_check::<BlakeTwo256, u64, _, _>(
			remote_root,
			remote_proof,
			&mut Default::default(),
			&executor,
			TaskExecutor::new(),
			"test",
			&[],
			&RuntimeCode::empty(),
		)
		.unwrap();

		// check that both results are correct
		assert_eq!(remote_result, vec![66]);
		assert_eq!(remote_result, local_result);
	}

	#[test]
	fn clear_prefix_in_ext_works() {
		let initial: BTreeMap<_, _> = map![
			b"aaa".to_vec() => b"0".to_vec(),
			b"abb".to_vec() => b"1".to_vec(),
			b"abc".to_vec() => b"2".to_vec(),
			b"bbb".to_vec() => b"3".to_vec()
		];
		let state = InMemoryBackend::<BlakeTwo256>::from((initial, DEFAULT_STATE_HASHING));
		let backend = state.as_trie_backend().unwrap();

		let mut overlay = OverlayedChanges::default();
		overlay.set_storage(b"aba".to_vec(), Some(b"1312".to_vec()));
		overlay.set_storage(b"bab".to_vec(), Some(b"228".to_vec()));
		overlay.start_transaction();
		overlay.set_storage(b"abd".to_vec(), Some(b"69".to_vec()));
		overlay.set_storage(b"bbd".to_vec(), Some(b"42".to_vec()));

		let overlay_limit = overlay.clone();
		{
			let mut cache = StorageTransactionCache::default();
			let mut ext = Ext::new(
				&mut overlay,
				&mut cache,
				backend,
				changes_trie::disabled_state::<_, u64>(),
				None,
			);
			ext.clear_prefix(b"ab", None);
		}
		overlay.commit_transaction().unwrap();

		assert_eq!(
			overlay
				.changes()
				.map(|(k, v)| (k.clone(), v.value().cloned()))
				.collect::<HashMap<_, _>>(),
			map![
				b"abc".to_vec() => None.into(),
				b"abb".to_vec() => None.into(),
				b"aba".to_vec() => None.into(),
				b"abd".to_vec() => None.into(),

				b"bab".to_vec() => Some(b"228".to_vec()).into(),
				b"bbd".to_vec() => Some(b"42".to_vec()).into()
			],
		);

		let mut overlay = overlay_limit;
		{
			let mut cache = StorageTransactionCache::default();
			let mut ext = Ext::new(
				&mut overlay,
				&mut cache,
				backend,
				changes_trie::disabled_state::<_, u64>(),
				None,
			);
			assert_eq!((false, 1), ext.clear_prefix(b"ab", Some(1)));
		}
		overlay.commit_transaction().unwrap();

		assert_eq!(
			overlay
				.changes()
				.map(|(k, v)| (k.clone(), v.value().cloned()))
				.collect::<HashMap<_, _>>(),
			map![
				b"abb".to_vec() => None.into(),
				b"aba".to_vec() => None.into(),
				b"abd".to_vec() => None.into(),

				b"bab".to_vec() => Some(b"228".to_vec()).into(),
				b"bbd".to_vec() => Some(b"42".to_vec()).into()
			],
		);
	}

	#[test]
	fn limited_child_kill_works() {
		let child_info = ChildInfo::new_default(b"sub1");
		let initial: HashMap<_, BTreeMap<_, _>> = map![
			Some(child_info.clone()) => map![
				b"a".to_vec() => b"0".to_vec(),
				b"b".to_vec() => b"1".to_vec(),
				b"c".to_vec() => b"2".to_vec(),
				b"d".to_vec() => b"3".to_vec()
			],
		];
		let backend = InMemoryBackend::<BlakeTwo256>::from((initial, DEFAULT_STATE_HASHING));

		let mut overlay = OverlayedChanges::default();
		overlay.set_child_storage(&child_info, b"1".to_vec(), Some(b"1312".to_vec()));
		overlay.set_child_storage(&child_info, b"2".to_vec(), Some(b"1312".to_vec()));
		overlay.set_child_storage(&child_info, b"3".to_vec(), Some(b"1312".to_vec()));
		overlay.set_child_storage(&child_info, b"4".to_vec(), Some(b"1312".to_vec()));

		{
			let mut cache = StorageTransactionCache::default();
			let mut ext = Ext::new(
				&mut overlay,
				&mut cache,
				&backend,
				changes_trie::disabled_state::<_, u64>(),
				None,
			);
			assert_eq!(ext.kill_child_storage(&child_info, Some(2)), (false, 2));
		}

		assert_eq!(
			overlay
				.children()
				.flat_map(|(iter, _child_info)| iter)
				.map(|(k, v)| (k.clone(), v.value().clone()))
				.collect::<BTreeMap<_, _>>(),
			map![
				b"1".to_vec() => None.into(),
				b"2".to_vec() => None.into(),
				b"3".to_vec() => None.into(),
				b"4".to_vec() => None.into(),
				b"a".to_vec() => None.into(),
				b"b".to_vec() => None.into(),
			],
		);
	}

	#[test]
	fn limited_child_kill_off_by_one_works() {
		let child_info = ChildInfo::new_default(b"sub1");
		let initial: HashMap<_, BTreeMap<_, _>> = map![
			Some(child_info.clone()) => map![
				b"a".to_vec() => b"0".to_vec(),
				b"b".to_vec() => b"1".to_vec(),
				b"c".to_vec() => b"2".to_vec(),
				b"d".to_vec() => b"3".to_vec()
			],
		];
		let backend = InMemoryBackend::<BlakeTwo256>::from((initial, DEFAULT_STATE_HASHING));
		let mut overlay = OverlayedChanges::default();
		let mut cache = StorageTransactionCache::default();
		let mut ext = Ext::new(
			&mut overlay,
			&mut cache,
			&backend,
			changes_trie::disabled_state::<_, u64>(),
			None,
		);
		assert_eq!(ext.kill_child_storage(&child_info, Some(0)), (false, 0));
		assert_eq!(ext.kill_child_storage(&child_info, Some(1)), (false, 1));
		assert_eq!(ext.kill_child_storage(&child_info, Some(2)), (false, 2));
		assert_eq!(ext.kill_child_storage(&child_info, Some(3)), (false, 3));
		assert_eq!(ext.kill_child_storage(&child_info, Some(4)), (true, 4));
		// Only 4 items to remove
		assert_eq!(ext.kill_child_storage(&child_info, Some(5)), (true, 4));
		assert_eq!(ext.kill_child_storage(&child_info, None), (true, 4));
	}

	#[test]
	fn set_child_storage_works() {
		let child_info = ChildInfo::new_default(b"sub1");
		let child_info = &child_info;
		let state = new_in_mem::<BlakeTwo256>();
		let backend = state.as_trie_backend().unwrap();
		let mut overlay = OverlayedChanges::default();
		let mut cache = StorageTransactionCache::default();
		let mut ext = Ext::new(
			&mut overlay,
			&mut cache,
			backend,
			changes_trie::disabled_state::<_, u64>(),
			None,
		);

		ext.set_child_storage(child_info, b"abc".to_vec(), b"def".to_vec());
		assert_eq!(ext.child_storage(child_info, b"abc"), Some(b"def".to_vec()));
		ext.kill_child_storage(child_info, None);
		assert_eq!(ext.child_storage(child_info, b"abc"), None);
	}

	#[test]
	fn append_storage_works() {
		let reference_data = vec![b"data1".to_vec(), b"2".to_vec(), b"D3".to_vec(), b"d4".to_vec()];
		let key = b"key".to_vec();
		let state = new_in_mem::<BlakeTwo256>();
		let backend = state.as_trie_backend().unwrap();
		let mut overlay = OverlayedChanges::default();
		let mut cache = StorageTransactionCache::default();
		{
			let mut ext = Ext::new(
				&mut overlay,
				&mut cache,
				backend,
				changes_trie::disabled_state::<_, u64>(),
				None,
			);

			ext.storage_append(key.clone(), reference_data[0].encode());
			assert_eq!(ext.storage(key.as_slice()), Some(vec![reference_data[0].clone()].encode()));
		}
		overlay.start_transaction();
		{
			let mut ext = Ext::new(
				&mut overlay,
				&mut cache,
				backend,
				changes_trie::disabled_state::<_, u64>(),
				None,
			);

			for i in reference_data.iter().skip(1) {
				ext.storage_append(key.clone(), i.encode());
			}
			assert_eq!(ext.storage(key.as_slice()), Some(reference_data.encode()));
		}
		overlay.rollback_transaction().unwrap();
		{
			let ext = Ext::new(
				&mut overlay,
				&mut cache,
				backend,
				changes_trie::disabled_state::<_, u64>(),
				None,
			);
			assert_eq!(ext.storage(key.as_slice()), Some(vec![reference_data[0].clone()].encode()));
		}
	}

	#[test]
	fn remove_with_append_then_rollback_appended_then_append_again() {
		#[derive(codec::Encode, codec::Decode)]
		enum Item {
			InitializationItem,
			DiscardedItem,
			CommitedItem,
		}

		let key = b"events".to_vec();
		let mut cache = StorageTransactionCache::default();
		let state = new_in_mem::<BlakeTwo256>();
		let backend = state.as_trie_backend().unwrap();
		let mut overlay = OverlayedChanges::default();

		// For example, block initialization with event.
		{
			let mut ext = Ext::new(
				&mut overlay,
				&mut cache,
				backend,
				changes_trie::disabled_state::<_, u64>(),
				None,
			);
			ext.clear_storage(key.as_slice());
			ext.storage_append(key.clone(), Item::InitializationItem.encode());
		}
		overlay.start_transaction();

		// For example, first transaction resulted in panic during block building
		{
			let mut ext = Ext::new(
				&mut overlay,
				&mut cache,
				backend,
				changes_trie::disabled_state::<_, u64>(),
				None,
			);

			assert_eq!(ext.storage(key.as_slice()), Some(vec![Item::InitializationItem].encode()));

			ext.storage_append(key.clone(), Item::DiscardedItem.encode());

			assert_eq!(
				ext.storage(key.as_slice()),
				Some(vec![Item::InitializationItem, Item::DiscardedItem].encode()),
			);
		}
		overlay.rollback_transaction().unwrap();

		// Then we apply next transaction which is valid this time.
		{
			let mut ext = Ext::new(
				&mut overlay,
				&mut cache,
				backend,
				changes_trie::disabled_state::<_, u64>(),
				None,
			);

			assert_eq!(ext.storage(key.as_slice()), Some(vec![Item::InitializationItem].encode()));

			ext.storage_append(key.clone(), Item::CommitedItem.encode());

			assert_eq!(
				ext.storage(key.as_slice()),
				Some(vec![Item::InitializationItem, Item::CommitedItem].encode()),
			);
		}
		overlay.start_transaction();

		// Then only initlaization item and second (commited) item should persist.
		{
			let ext = Ext::new(
				&mut overlay,
				&mut cache,
				backend,
				changes_trie::disabled_state::<_, u64>(),
				None,
			);
			assert_eq!(
				ext.storage(key.as_slice()),
				Some(vec![Item::InitializationItem, Item::CommitedItem].encode()),
			);
		}
	}

	fn test_compact(remote_proof: StorageProof, remote_root: &sp_core::H256) -> StorageProof {
		let compact_remote_proof =
			remote_proof.into_compact_proof::<BlakeTwo256>(remote_root.clone()).unwrap();
		compact_remote_proof
			.to_storage_proof::<BlakeTwo256>(Some(remote_root))
			.unwrap()
			.0
	}

	#[test]
	fn prove_read_and_proof_check_works() {
		prove_read_and_proof_check_works_inner(None);
		prove_read_and_proof_check_works_inner(DEFAULT_STATE_HASHING);
	}
	fn prove_read_and_proof_check_works_inner(state_hash: StateVersion) {
		let child_info = ChildInfo::new_default(b"sub1");
		let child_info = &child_info;
		// fetch read proof from 'remote' full node
		let remote_backend = trie_backend::tests::test_trie(state_hash);
		let remote_root = remote_backend.storage_root(std::iter::empty(), state_hash).0;
		let remote_proof = prove_read(remote_backend, &[b"value2"]).unwrap();
		let remote_proof = test_compact(remote_proof, &remote_root);
		// check proof locally
		let local_result1 =
			read_proof_check::<BlakeTwo256, _>(remote_root, remote_proof.clone(), &[b"value2"])
				.unwrap();
		let local_result2 =
			read_proof_check::<BlakeTwo256, _>(remote_root, remote_proof.clone(), &[&[0xff]])
				.is_ok();
		// check that results are correct
		assert_eq!(
			local_result1.into_iter().collect::<Vec<_>>(),
			vec![(b"value2".to_vec(), Some(vec![24]))],
		);
		assert_eq!(local_result2, false);
		// on child trie
		let remote_backend = trie_backend::tests::test_trie(state_hash);
		let remote_root = remote_backend.storage_root(std::iter::empty(), state_hash).0;
		let remote_proof = prove_child_read(remote_backend, child_info, &[b"value3"]).unwrap();
		let remote_proof = test_compact(remote_proof, &remote_root);
		let local_result1 = read_child_proof_check::<BlakeTwo256, _>(
			remote_root,
			remote_proof.clone(),
			child_info,
			&[b"value3"],
		)
		.unwrap();
		let local_result2 = read_child_proof_check::<BlakeTwo256, _>(
			remote_root,
			remote_proof.clone(),
			child_info,
			&[b"value2"],
		)
		.unwrap();
		assert_eq!(
			local_result1.into_iter().collect::<Vec<_>>(),
			vec![(b"value3".to_vec(), Some(vec![142]))],
		);
		assert_eq!(local_result2.into_iter().collect::<Vec<_>>(), vec![(b"value2".to_vec(), None)]);
	}

	#[test]
	fn prove_read_with_size_limit_works() {
		let state_hash = None;
		let remote_backend = trie_backend::tests::test_trie(state_hash);
		let remote_root = remote_backend.storage_root(::std::iter::empty(), state_hash).0;
		let (proof, count) =
			prove_range_read_with_size(remote_backend, None, None, 0, None).unwrap();
		// Alwasys contains at least some nodes.
		assert_eq!(proof.into_memory_db::<BlakeTwo256>().drain().len(), 3);
		assert_eq!(count, 1);

		let remote_backend = trie_backend::tests::test_trie(state_hash);
		let (proof, count) =
			prove_range_read_with_size(remote_backend, None, None, 800, Some(&[])).unwrap();
		assert_eq!(proof.clone().into_memory_db::<BlakeTwo256>().drain().len(), 9);
		assert_eq!(count, 85);
		let (results, completed) = read_range_proof_check::<BlakeTwo256>(
			remote_root,
			proof.clone(),
			None,
			None,
			Some(count),
			None,
		)
		.unwrap();
		assert_eq!(results.len() as u32, count);
		assert_eq!(completed, false);
		// When checking without count limit, proof may actually contain extra values.
		let (results, completed) =
			read_range_proof_check::<BlakeTwo256>(remote_root, proof, None, None, None, None)
				.unwrap();
		assert_eq!(results.len() as u32, 101);
		assert_eq!(completed, false);

		let remote_backend = trie_backend::tests::test_trie(state_hash);
		let (proof, count) =
			prove_range_read_with_size(remote_backend, None, None, 50000, Some(&[])).unwrap();
		assert_eq!(proof.clone().into_memory_db::<BlakeTwo256>().drain().len(), 11);
		assert_eq!(count, 132);
		let (results, completed) = read_range_proof_check::<BlakeTwo256>(
			remote_root,
			proof.clone(),
			None,
			None,
			None,
			None,
		)
		.unwrap();
		assert_eq!(results.len() as u32, count);
		assert_eq!(completed, true);
	}

	#[test]
	fn inner_state_hashing_switch_proofs() {
		let mut layout = Layout::default();
		let mut state_hash = None;
		let (mut mdb, mut root) = trie_backend::tests::test_db(state_hash);
		{
			let mut trie =
				TrieDBMut::from_existing_with_layout(&mut mdb, &mut root, layout.clone()).unwrap();
			trie.insert(b"foo", vec![1u8; 1_000].as_slice()) // big inner hash
				.expect("insert failed");
			trie.insert(b"foo2", vec![3u8; 16].as_slice()) // no inner hash
				.expect("insert failed");
			trie.insert(b"foo222", vec![5u8; 100].as_slice()) // inner hash
				.expect("insert failed");
		}

		let check_proof = |mdb, root, state_hash| -> StorageProof {
			let remote_backend = TrieBackend::new(mdb, root);
			let remote_root = remote_backend.storage_root(::std::iter::empty(), state_hash).0;
			let remote_proof = prove_read(remote_backend, &[b"foo222"]).unwrap();
			// check proof locally
			let local_result1 =
				read_proof_check::<BlakeTwo256, _>(remote_root, remote_proof.clone(), &[b"foo222"])
					.unwrap();
			// check that results are correct
			assert_eq!(
				local_result1.into_iter().collect::<Vec<_>>(),
				vec![(b"foo222".to_vec(), Some(vec![5u8; 100]))],
			);
			remote_proof
		};

		let remote_proof = check_proof(mdb.clone(), root.clone(), state_hash);
		// check full values in proof
		assert!(remote_proof.encode().len() > 1_100);
		assert!(remote_proof.encoded_size() > 1_100);
		let root1 = root.clone();

		// do switch
		layout = Layout::with_alt_hashing(sp_core::storage::DEFAULT_ALT_HASH_THRESHOLD);
		state_hash = DEFAULT_STATE_HASHING;
		// update with same value do not change
		{
			let mut trie =
				TrieDBMut::from_existing_with_layout(&mut mdb, &mut root, layout.clone()).unwrap();
			trie.insert(b"foo222", vec![5u8; 100].as_slice()) // inner hash
				.expect("insert failed");
		}
		let root3 = root.clone();
		assert!(root1 == root3);
		// different value then same is enough to update
		// from triedbmut persipective (do not
		// work with state machine as only changes do makes
		// it to payload (would require a special host function).
		{
			let mut trie =
				TrieDBMut::from_existing_with_layout(&mut mdb, &mut root, layout.clone()).unwrap();
			trie.insert(b"foo222", vec![4u8].as_slice()) // inner hash
				.expect("insert failed");
			trie.insert(b"foo222", vec![5u8; 100].as_slice()) // inner hash
				.expect("insert failed");
		}
		let root3 = root.clone();
		assert!(root1 != root3);
		let remote_proof = check_proof(mdb.clone(), root.clone(), state_hash);
		// nodes foo is replaced by its hashed value form.
		assert!(remote_proof.encode().len() < 1000);
		assert!(remote_proof.encoded_size() < 1000);
		assert_eq!(remote_proof.encode().len(), remote_proof.encoded_size());
	}

	#[test]
	fn compact_multiple_child_trie() {
		let size_inner_hash = compact_multiple_child_trie_inner(DEFAULT_STATE_HASHING);
		let size_no_inner_hash = compact_multiple_child_trie_inner(None);
		assert!(size_inner_hash < size_no_inner_hash);
	}
	fn compact_multiple_child_trie_inner(state_hash: StateVersion) -> usize {
		// this root will be queried
		let child_info1 = ChildInfo::new_default(b"sub1");
		// this root will not be include in proof
		let child_info2 = ChildInfo::new_default(b"sub2");
		// this root will be include in proof
		let child_info3 = ChildInfo::new_default(b"sub");
<<<<<<< HEAD
		let mut remote_backend = trie_backend::tests::test_trie(state_hash);
		let long_vec: Vec<u8> = (0..1024usize).map(|_| 8u8).collect();
=======
		let remote_backend = trie_backend::tests::test_trie();
>>>>>>> 5e93ac7e
		let (remote_root, transaction) = remote_backend.full_storage_root(
			std::iter::empty(),
			vec![
				(
					&child_info1,
					vec![
						// a inner hashable node
						(&b"k"[..], Some(&long_vec[..])),
						// need to ensure this is not an inline node
						// otherwhise we do not know what is accessed when
						// storing proof.
						(&b"key1"[..], Some(&vec![5u8; 32][..])),
						(&b"key2"[..], Some(&b"val3"[..])),
					]
					.into_iter(),
				),
				(
					&child_info2,
					vec![(&b"key3"[..], Some(&b"val4"[..])), (&b"key4"[..], Some(&b"val5"[..]))]
						.into_iter(),
				),
				(
					&child_info3,
					vec![(&b"key5"[..], Some(&b"val6"[..])), (&b"key6"[..], Some(&b"val7"[..]))]
						.into_iter(),
				),
			]
			.into_iter(),
			state_hash,
		);
		let mut remote_storage = remote_backend.into_storage();
		remote_storage.consolidate(transaction);
		let remote_backend = TrieBackend::new(remote_storage, remote_root);
		let remote_proof = prove_child_read(remote_backend, &child_info1, &[b"key1"]).unwrap();
		let size = remote_proof.encoded_size();
		let remote_proof = test_compact(remote_proof, &remote_root);
		let local_result1 = read_child_proof_check::<BlakeTwo256, _>(
			remote_root,
			remote_proof.clone(),
			&child_info1,
			&[b"key1"],
		)
		.unwrap();
		assert_eq!(local_result1.len(), 1);
		assert_eq!(local_result1.get(&b"key1"[..]), Some(&Some(vec![5u8; 32])));
		size
	}

	#[test]
	fn child_storage_uuid() {
		let state_hash = None;
		let child_info_1 = ChildInfo::new_default(b"sub_test1");
		let child_info_2 = ChildInfo::new_default(b"sub_test2");

		use crate::trie_backend::tests::test_trie;
		let mut overlay = OverlayedChanges::default();

		let mut transaction = {
			let backend = test_trie(state_hash);
			let mut cache = StorageTransactionCache::default();
			let mut ext = Ext::new(
				&mut overlay,
				&mut cache,
				&backend,
				changes_trie::disabled_state::<_, u64>(),
				None,
			);
			ext.set_child_storage(&child_info_1, b"abc".to_vec(), b"def".to_vec());
			ext.set_child_storage(&child_info_2, b"abc".to_vec(), b"def".to_vec());
			ext.storage_root(state_hash);
			cache.transaction.unwrap()
		};
		let mut duplicate = false;
		for (k, (value, rc)) in transaction.drain().iter() {
			// look for a key inserted twice: transaction rc is 2
			if *rc == 2 {
				duplicate = true;
				println!("test duplicate for {:?} {:?}", k, value);
			}
		}
		assert!(!duplicate);
	}

	#[test]
	fn set_storage_empty_allowed() {
		let initial: BTreeMap<_, _> = map![
			b"aaa".to_vec() => b"0".to_vec(),
			b"bbb".to_vec() => b"".to_vec()
		];
		let state = InMemoryBackend::<BlakeTwo256>::from((initial, DEFAULT_STATE_HASHING));
		let backend = state.as_trie_backend().unwrap();

		let mut overlay = OverlayedChanges::default();
		overlay.start_transaction();
		overlay.set_storage(b"ccc".to_vec(), Some(b"".to_vec()));
		assert_eq!(overlay.storage(b"ccc"), Some(Some(&[][..])));
		overlay.commit_transaction().unwrap();
		overlay.start_transaction();
		assert_eq!(overlay.storage(b"ccc"), Some(Some(&[][..])));
		assert_eq!(overlay.storage(b"bbb"), None);

		{
			let mut cache = StorageTransactionCache::default();
			let mut ext = Ext::new(
				&mut overlay,
				&mut cache,
				backend,
				changes_trie::disabled_state::<_, u64>(),
				None,
			);
			assert_eq!(ext.storage(b"bbb"), Some(vec![]));
			assert_eq!(ext.storage(b"ccc"), Some(vec![]));
			ext.clear_storage(b"ccc");
			assert_eq!(ext.storage(b"ccc"), None);
		}
		overlay.commit_transaction().unwrap();
		assert_eq!(overlay.storage(b"ccc"), Some(None));
	}

	#[test]
	fn runtime_registered_extensions_are_removed_after_execution() {
		let state_hash = DEFAULT_STATE_HASHING;
		use sp_externalities::ExternalitiesExt;
		sp_externalities::decl_extension! {
			struct DummyExt(u32);
		}

		let backend = trie_backend::tests::test_trie(state_hash);
		let mut overlayed_changes = Default::default();
		let wasm_code = RuntimeCode::empty();

		let mut state_machine = StateMachine::new(
			&backend,
			changes_trie::disabled_state::<_, u64>(),
			&mut overlayed_changes,
			&DummyCodeExecutor {
				change_changes_trie_config: false,
				native_available: true,
				native_succeeds: true,
				fallback_succeeds: false,
			},
			"test",
			&[],
			Default::default(),
			&wasm_code,
			TaskExecutor::new(),
		);

		let run_state_machine = |state_machine: &mut StateMachine<_, _, _, _>| {
			state_machine
				.execute_using_consensus_failure_handler::<fn(_, _) -> _, _, _>(
					ExecutionManager::NativeWhenPossible,
					Some(|| {
						sp_externalities::with_externalities(|mut ext| {
							ext.register_extension(DummyExt(2)).unwrap();
						})
						.unwrap();

						Ok(())
					}),
				)
				.unwrap();
		};

		run_state_machine(&mut state_machine);
		run_state_machine(&mut state_machine);
	}
}<|MERGE_RESOLUTION|>--- conflicted
+++ resolved
@@ -1726,12 +1726,8 @@
 		let child_info2 = ChildInfo::new_default(b"sub2");
 		// this root will be include in proof
 		let child_info3 = ChildInfo::new_default(b"sub");
-<<<<<<< HEAD
-		let mut remote_backend = trie_backend::tests::test_trie(state_hash);
+		let remote_backend = trie_backend::tests::test_trie(state_hash);
 		let long_vec: Vec<u8> = (0..1024usize).map(|_| 8u8).collect();
-=======
-		let remote_backend = trie_backend::tests::test_trie();
->>>>>>> 5e93ac7e
 		let (remote_root, transaction) = remote_backend.full_storage_root(
 			std::iter::empty(),
 			vec![

--- conflicted
+++ resolved
@@ -57,9 +57,5 @@
 sp-keyring = { version = "4.0.0-dev", path = "../../primitives/keyring" }
 substrate-test-runtime-client = { version = "2.0.0", path = "../../test-utils/runtime/client" }
 sp-tracing = { version = "4.0.0", path = "../../primitives/tracing" }
-<<<<<<< HEAD
-tokio = "1.14"
-=======
 tokio = "1.15"
->>>>>>> 50156013
 tempfile = "3.1.0"
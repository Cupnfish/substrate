--- conflicted
+++ resolved
@@ -14,23 +14,6 @@
 
 [dependencies]
 honggfuzz = "0.5"
-<<<<<<< HEAD
-codec = { package = "parity-scale-codec", version = "1.3.6", default-features = false, features = ["derive"] }
-pallet-staking = { version = "2.0.0", path = "..", features = ["runtime-benchmarks"] }
-pallet-staking-reward-curve = { version = "2.0.0",  path = "../reward-curve" }
-pallet-session = { version = "2.0.0", path = "../../session" }
-pallet-indices = { version = "2.0.0", path = "../../indices" }
-pallet-balances = { version = "2.0.0", path = "../../balances" }
-pallet-timestamp = { version = "2.0.0", path = "../../timestamp" }
-frame-system = { version = "2.0.0", path = "../../system" }
-frame-support = { version = "2.0.0", path = "../../support" }
-sp-std = { version = "2.0.0", path = "../../../primitives/std" }
-sp-io ={ version = "2.0.0", path = "../../../primitives/io" }
-sp-core = { version = "2.0.0", path = "../../../primitives/core" }
-sp-npos-elections = { version = "2.0.0", path = "../../../primitives/npos-elections" }
-sp-election-providers = { version = "2.0.0", path = "../../../primitives/election-providers" }
-sp-runtime = { version = "2.0.0", path = "../../../primitives/runtime" }
-=======
 codec = { package = "parity-scale-codec", version = "2.0.0", default-features = false, features = ["derive"] }
 pallet-staking = { version = "3.0.0", path = "..", features = ["runtime-benchmarks"] }
 pallet-staking-reward-curve = { version = "3.0.0",  path = "../reward-curve" }
@@ -52,7 +35,6 @@
 # Note feature std is required so that impl_opaque_keys derive serde.
 default = ["std"]
 std = []
->>>>>>> e5e8197f
 
 [[bin]]
 name = "submit_solution"

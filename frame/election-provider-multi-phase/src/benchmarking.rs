// This file is part of Substrate.

// Copyright (C) 2021-2022 Parity Technologies (UK) Ltd.
// SPDX-License-Identifier: Apache-2.0

// Licensed under the Apache License, Version 2.0 (the "License");
// you may not use this file except in compliance with the License.
// You may obtain a copy of the License at
//
// 	http://www.apache.org/licenses/LICENSE-2.0
//
// Unless required by applicable law or agreed to in writing, software
// distributed under the License is distributed on an "AS IS" BASIS,
// WITHOUT WARRANTIES OR CONDITIONS OF ANY KIND, either express or implied.
// See the License for the specific language governing permissions and
// limitations under the License.

//! Two phase election pallet benchmarking.

use super::*;
use crate::{unsigned::IndexAssignmentOf, Pallet as MultiPhase};
use frame_benchmarking::account;
use frame_support::{
	assert_ok,
	traits::{Hooks, TryCollect},
<<<<<<< HEAD
	BoundedVec,
=======
>>>>>>> 7ca67ee8
};
use frame_system::RawOrigin;
use rand::{prelude::SliceRandom, rngs::SmallRng, SeedableRng};
use sp_arithmetic::{per_things::Percent, traits::One};
use sp_npos_elections::IndexAssignment;
use sp_runtime::InnerOf;

const SEED: u32 = 999;

/// Creates a **valid** solution with exactly the given size.
///
/// The snapshot is also created internally.
fn solution_with_size<T: Config>(
	size: SolutionOrSnapshotSize,
	active_voters_count: u32,
	desired_targets: u32,
) -> Result<RawSolution<SolutionOf<T>>, &'static str> {
	ensure!(size.targets >= desired_targets, "must have enough targets");
	ensure!(
		size.targets >= (<SolutionOf<T>>::LIMIT * 2) as u32,
		"must have enough targets for unique votes."
	);
	ensure!(size.voters >= active_voters_count, "must have enough voters");
	ensure!(
		(<SolutionOf<T>>::LIMIT as u32) < desired_targets,
		"must have enough winners to give them votes."
	);

	let ed: VoteWeight = T::Currency::minimum_balance().saturated_into::<u64>();
	let stake: VoteWeight = ed.max(One::one()).saturating_mul(100);

	// first generates random targets.
	let targets: Vec<T::AccountId> = (0..size.targets)
		.map(|i| frame_benchmarking::account("Targets", i, SEED))
		.collect();

	let mut rng = SmallRng::seed_from_u64(SEED.into());

	// decide who are the winners.
	let winners = targets
		.as_slice()
		.choose_multiple(&mut rng, desired_targets as usize)
		.cloned()
		.collect::<Vec<_>>();

	// first generate active voters who must vote for a subset of winners.
	let active_voters = (0..active_voters_count)
		.map(|i| {
			// chose a random subset of winners.
			let winner_votes: BoundedVec<_, _> = winners
				.as_slice()
				.choose_multiple(&mut rng, <SolutionOf<T>>::LIMIT)
				.cloned()
				.try_collect()
				.expect("<SolutionOf<T>>::LIMIT is the correct bound; qed.");
			let voter = frame_benchmarking::account::<T::AccountId>("Voter", i, SEED);
			(voter, stake, winner_votes)
		})
		.collect::<Vec<_>>();

	// rest of the voters. They can only vote for non-winners.
	let non_winners = targets
		.iter()
		.filter(|t| !winners.contains(t))
		.cloned()
		.collect::<Vec<T::AccountId>>();
	let rest_voters = (active_voters_count..size.voters)
		.map(|i| {
			let votes: BoundedVec<_, _> = (&non_winners)
				.choose_multiple(&mut rng, <SolutionOf<T>>::LIMIT)
				.cloned()
				.try_collect()
				.expect("<SolutionOf<T>>::LIMIT is the correct bound; qed.");
			let voter = frame_benchmarking::account::<T::AccountId>("Voter", i, SEED);
			(voter, stake, votes)
		})
		.collect::<Vec<_>>();

	let mut all_voters = active_voters.clone();
	all_voters.extend(rest_voters);
	all_voters.shuffle(&mut rng);

	assert_eq!(active_voters.len() as u32, active_voters_count);
	assert_eq!(all_voters.len() as u32, size.voters);
	assert_eq!(winners.len() as u32, desired_targets);

	<SnapshotMetadata<T>>::put(SolutionOrSnapshotSize {
		voters: all_voters.len() as u32,
		targets: targets.len() as u32,
	});
	<DesiredTargets<T>>::put(desired_targets);
	<Snapshot<T>>::put(RoundSnapshot { voters: all_voters.clone(), targets: targets.clone() });

	// write the snapshot to staking or whoever is the data provider, in case it is needed further
	// down the road.
	T::DataProvider::put_snapshot(all_voters.clone(), targets.clone(), Some(stake));

	let cache = helpers::generate_voter_cache::<T>(&all_voters);
	let stake_of = helpers::stake_of_fn::<T>(&all_voters, &cache);
	let voter_index = helpers::voter_index_fn::<T>(&cache);
	let target_index = helpers::target_index_fn::<T>(&targets);
	let voter_at = helpers::voter_at_fn::<T>(&all_voters);
	let target_at = helpers::target_at_fn::<T>(&targets);

	let assignments = active_voters
		.iter()
		.map(|(voter, _stake, votes)| {
			let percent_per_edge: InnerOf<SolutionAccuracyOf<T>> =
				(100 / votes.len()).try_into().unwrap_or_else(|_| panic!("failed to convert"));
			crate::unsigned::Assignment::<T> {
				who: voter.clone(),
				distribution: votes
					.iter()
					.map(|t| (t.clone(), <SolutionAccuracyOf<T>>::from_percent(percent_per_edge)))
					.collect::<Vec<_>>(),
			}
		})
		.collect::<Vec<_>>();

	let solution =
		<SolutionOf<T>>::from_assignment(&assignments, &voter_index, &target_index).unwrap();
	let score = solution.clone().score(stake_of, voter_at, target_at).unwrap();
	let round = <MultiPhase<T>>::round();

	assert!(score[0] > 0, "score is zero, this probably means that the stakes are not set.");
	Ok(RawSolution { solution, score, round })
}

fn set_up_data_provider<T: Config>(v: u32, t: u32) {
	T::DataProvider::clear();
	log!(
		info,
		"setting up with voters = {} [degree = {}], targets = {}",
		v,
		<T::DataProvider as ElectionDataProvider>::MaxVotesPerVoter::get(),
		t
	);

	// fill targets.
	let mut targets = (0..t)
		.map(|i| {
			let target = frame_benchmarking::account::<T::AccountId>("Target", i, SEED);
			T::DataProvider::add_target(target.clone());
			target
		})
		.collect::<Vec<_>>();
	// we should always have enough voters to fill.
	assert!(
		targets.len() > <T::DataProvider as ElectionDataProvider>::MaxVotesPerVoter::get() as usize
	);
	targets.truncate(<T::DataProvider as ElectionDataProvider>::MaxVotesPerVoter::get() as usize);

	// fill voters.
	(0..v).for_each(|i| {
		let voter = frame_benchmarking::account::<T::AccountId>("Voter", i, SEED);
		let weight = T::Currency::minimum_balance().saturated_into::<u64>() * 1000;
		T::DataProvider::add_voter(voter, weight, targets.clone().try_into().unwrap());
	});
}

frame_benchmarking::benchmarks! {
	on_initialize_nothing {
		assert!(<MultiPhase<T>>::current_phase().is_off());
	}: {
		<MultiPhase<T>>::on_initialize(1u32.into());
	} verify {
		assert!(<MultiPhase<T>>::current_phase().is_off());
	}

	on_initialize_open_signed {
		assert!(<MultiPhase<T>>::snapshot().is_none());
		assert!(<MultiPhase<T>>::current_phase().is_off());
	}: {
		<MultiPhase<T>>::on_initialize_open_signed();
	} verify {
		assert!(<MultiPhase<T>>::snapshot().is_none());
		assert!(<MultiPhase<T>>::current_phase().is_signed());
	}

	on_initialize_open_unsigned {
		assert!(<MultiPhase<T>>::snapshot().is_none());
		assert!(<MultiPhase<T>>::current_phase().is_off());
	}: {
		<MultiPhase<T>>::on_initialize_open_unsigned(true, 1u32.into())
	} verify {
		assert!(<MultiPhase<T>>::snapshot().is_none());
		assert!(<MultiPhase<T>>::current_phase().is_unsigned());
	}

	finalize_signed_phase_accept_solution {
		let receiver = account("receiver", 0, SEED);
		let initial_balance = T::Currency::minimum_balance() * 10u32.into();
		T::Currency::make_free_balance_be(&receiver, initial_balance);
		let ready = ReadySolution {
			supports: vec![],
			score: Default::default(),
			compute: Default::default()
		};
		let deposit: BalanceOf<T> = 10u32.into();
		let reward: BalanceOf<T> = 20u32.into();

		assert_ok!(T::Currency::reserve(&receiver, deposit));
		assert_eq!(T::Currency::free_balance(&receiver), initial_balance - 10u32.into());
	}: {
		<MultiPhase<T>>::finalize_signed_phase_accept_solution(ready, &receiver, deposit, reward)
	} verify {
		assert_eq!(T::Currency::free_balance(&receiver), initial_balance + 20u32.into());
		assert_eq!(T::Currency::reserved_balance(&receiver), 0u32.into());
	}

	finalize_signed_phase_reject_solution {
		let receiver = account("receiver", 0, SEED);
		let initial_balance = T::Currency::minimum_balance().max(One::one()) * 10u32.into();
		let deposit: BalanceOf<T> = 10u32.into();
		T::Currency::make_free_balance_be(&receiver, initial_balance);
		assert_ok!(T::Currency::reserve(&receiver, deposit));

		assert_eq!(T::Currency::free_balance(&receiver), initial_balance - 10u32.into());
		assert_eq!(T::Currency::reserved_balance(&receiver), 10u32.into());
	}: {
		<MultiPhase<T>>::finalize_signed_phase_reject_solution(&receiver, deposit)
	} verify {
		assert_eq!(T::Currency::free_balance(&receiver), initial_balance - 10u32.into());
		assert_eq!(T::Currency::reserved_balance(&receiver), 0u32.into());
	}

	create_snapshot_internal {
		// number of votes in snapshot.
		let v in (T::BenchmarkingConfig::VOTERS[0]) .. T::BenchmarkingConfig::VOTERS[1];
		// number of targets in snapshot.
		let t in (T::BenchmarkingConfig::TARGETS[0]) .. T::BenchmarkingConfig::TARGETS[1];

		// we don't directly need the data-provider to be populated, but it is just easy to use it.
		set_up_data_provider::<T>(v, t);
		let targets = T::DataProvider::targets(None, 0)?;
		let voters = T::DataProvider::voters(None, 0).map(IntoUnboundedVoters::into_unbounded_voters)?;
		let desired_targets = T::DataProvider::desired_targets()?;
		assert!(<MultiPhase<T>>::snapshot().is_none());
	}: {
		<MultiPhase::<T>>::create_snapshot_internal(targets, voters, desired_targets)
	} verify {
		assert!(<MultiPhase<T>>::snapshot().is_some());
		assert_eq!(<MultiPhase<T>>::snapshot_metadata().ok_or("metadata missing")?.voters, v + t);
		assert_eq!(<MultiPhase<T>>::snapshot_metadata().ok_or("metadata missing")?.targets, t);
	}

	// a call to `<Pallet as ElectionProvider>::elect` where we only return the queued solution.
	elect_queued {
		// number of assignments, i.e. solution.len(). This means the active nominators, thus must be
		// a subset of `v`.
		let a in (T::BenchmarkingConfig::ACTIVE_VOTERS[0]) .. T::BenchmarkingConfig::ACTIVE_VOTERS[1];
		// number of desired targets. Must be a subset of `t`.
		let d in (T::BenchmarkingConfig::DESIRED_TARGETS[0]) .. T::BenchmarkingConfig::DESIRED_TARGETS[1];

		// number of votes in snapshot. Not dominant.
		let v  = T::BenchmarkingConfig::VOTERS[1];
		// number of targets in snapshot. Not dominant.
		let t = T::BenchmarkingConfig::TARGETS[1];

		let witness = SolutionOrSnapshotSize { voters: v, targets: t };
		let raw_solution = solution_with_size::<T>(witness, a, d)?;
		let ready_solution =
			<MultiPhase<T>>::feasibility_check(raw_solution, ElectionCompute::Signed)
				.map_err(<&str>::from)?;
		<CurrentPhase<T>>::put(Phase::Signed);
		// assume a queued solution is stored, regardless of where it comes from.
		<QueuedSolution<T>>::put(ready_solution);

		// these are set by the `solution_with_size` function.
		assert!(<DesiredTargets<T>>::get().is_some());
		assert!(<Snapshot<T>>::get().is_some());
		assert!(<SnapshotMetadata<T>>::get().is_some());
	}: {
		assert_ok!(<MultiPhase<T> as ElectionProvider>::elect(0));
	} verify {
		assert!(<MultiPhase<T>>::queued_solution().is_none());
		assert!(<DesiredTargets<T>>::get().is_none());
		assert!(<Snapshot<T>>::get().is_none());
		assert!(<SnapshotMetadata<T>>::get().is_none());
		assert_eq!(<CurrentPhase<T>>::get(), <Phase<T::BlockNumber>>::Off);
	}

	submit {
		let c in 1 .. (T::SignedMaxSubmissions::get() - 1);

		// the solution will be worse than all of them meaning the score need to be checked against
		// ~ log2(c)
		let solution = RawSolution {
			score: [(10_000_000u128 - 1).into(), 0, 0],
			..Default::default()
		};

		<MultiPhase<T>>::create_snapshot().map_err(<&str>::from)?;
		MultiPhase::<T>::on_initialize_open_signed();
		<Round<T>>::put(1);

		let mut signed_submissions = SignedSubmissions::<T>::get();
		for i in 0..c {
			let raw_solution = RawSolution {
				score: [(10_000_000 + i).into(), 0, 0],
				..Default::default()
			};
			let signed_submission = SignedSubmission {
				raw_solution,
				who: account("submitters", i, SEED),
				deposit: Default::default(),
				reward: Default::default(),
			};
			signed_submissions.insert(signed_submission);
		}
		signed_submissions.put();

		let caller = frame_benchmarking::whitelisted_caller();
		T::Currency::make_free_balance_be(&caller,  T::Currency::minimum_balance() * 10u32.into());

	}: _(RawOrigin::Signed(caller), Box::new(solution), c)
	verify {
		assert!(<MultiPhase<T>>::signed_submissions().len() as u32 == c + 1);
	}

	submit_unsigned {
		// number of votes in snapshot.
		let v in (T::BenchmarkingConfig::VOTERS[0]) .. T::BenchmarkingConfig::VOTERS[1];
		// number of targets in snapshot.
		let t in (T::BenchmarkingConfig::TARGETS[0]) .. T::BenchmarkingConfig::TARGETS[1];
		// number of assignments, i.e. solution.len(). This means the active nominators, thus must be
		// a subset of `v` component.
		let a in
			(T::BenchmarkingConfig::ACTIVE_VOTERS[0]) .. T::BenchmarkingConfig::ACTIVE_VOTERS[1];
		// number of desired targets. Must be a subset of `t` component.
		let d in
			(T::BenchmarkingConfig::DESIRED_TARGETS[0]) ..
			T::BenchmarkingConfig::DESIRED_TARGETS[1];

		let witness = SolutionOrSnapshotSize { voters: v, targets: t };
		let raw_solution = solution_with_size::<T>(witness, a, d)?;

		assert!(<MultiPhase<T>>::queued_solution().is_none());
		<CurrentPhase<T>>::put(Phase::Unsigned((true, 1u32.into())));
	}: _(RawOrigin::None, Box::new(raw_solution), witness)
	verify {
		assert!(<MultiPhase<T>>::queued_solution().is_some());
	}

	// This is checking a valid solution. The worse case is indeed a valid solution.
	feasibility_check {
		// number of votes in snapshot.
		let v in (T::BenchmarkingConfig::VOTERS[0]) .. T::BenchmarkingConfig::VOTERS[1];
		// number of targets in snapshot.
		let t in (T::BenchmarkingConfig::TARGETS[0]) .. T::BenchmarkingConfig::TARGETS[1];
		// number of assignments, i.e. solution.len(). This means the active nominators, thus must be
		// a subset of `v` component.
		let a in (T::BenchmarkingConfig::ACTIVE_VOTERS[0]) .. T::BenchmarkingConfig::ACTIVE_VOTERS[1];
		// number of desired targets. Must be a subset of `t` component.
		let d in (T::BenchmarkingConfig::DESIRED_TARGETS[0]) .. T::BenchmarkingConfig::DESIRED_TARGETS[1];

		let size = SolutionOrSnapshotSize { voters: v, targets: t };
		let raw_solution = solution_with_size::<T>(size, a, d)?;

		assert_eq!(raw_solution.solution.voter_count() as u32, a);
		assert_eq!(raw_solution.solution.unique_targets().len() as u32, d);
	}: {
		assert_ok!(<MultiPhase<T>>::feasibility_check(raw_solution, ElectionCompute::Unsigned));
	}

	// NOTE: this weight is not used anywhere, but the fact that it should succeed when execution in
	// isolation is vital to ensure memory-safety. For the same reason, we don't care about the
	// components iterating, we merely check that this operation will work with the "maximum"
	// numbers.
	//
	// ONLY run this benchmark in isolation, and pass the `--extra` flag to enable it.
	//
	// NOTE: If this benchmark does not run out of memory with a given heap pages, it means that the
	// OCW process can SURELY succeed with the given configuration, but the opposite is not true.
	// This benchmark is doing more work than a raw call to `OffchainWorker_offchain_worker` runtime
	// api call, since it is also setting up some mock data, which will itself exhaust the heap to
	// some extent.
	#[extra]
	mine_solution_offchain_memory {
		// number of votes in snapshot. Fixed to maximum.
		let v = T::BenchmarkingConfig::MINER_MAXIMUM_VOTERS;
		// number of targets in snapshot. Fixed to maximum.
		let t = T::BenchmarkingConfig::MAXIMUM_TARGETS;

		set_up_data_provider::<T>(v, t);
		let now = frame_system::Pallet::<T>::block_number();
		<CurrentPhase<T>>::put(Phase::Unsigned((true, now)));
		<MultiPhase::<T>>::create_snapshot().unwrap();
	}: {
		// we can't really verify this as it won't write anything to state, check logs.
		<MultiPhase::<T>>::offchain_worker(now)
	}

	// NOTE: this weight is not used anywhere, but the fact that it should succeed when execution in
	// isolation is vital to ensure memory-safety. For the same reason, we don't care about the
	// components iterating, we merely check that this operation will work with the "maximum"
	// numbers.
	//
	// ONLY run this benchmark in isolation, and pass the `--extra` flag to enable it.
	#[extra]
	create_snapshot_memory {
		// number of votes in snapshot. Fixed to maximum.
		let v = T::BenchmarkingConfig::SNAPSHOT_MAXIMUM_VOTERS;
		// number of targets in snapshot. Fixed to maximum.
		let t = T::BenchmarkingConfig::MAXIMUM_TARGETS;

		set_up_data_provider::<T>(v, t);
		assert!(<MultiPhase<T>>::snapshot().is_none());
	}: {
		<MultiPhase::<T>>::create_snapshot().map_err(|_| "could not create snapshot")?;
	} verify {
		assert!(<MultiPhase<T>>::snapshot().is_some());
		assert_eq!(<MultiPhase<T>>::snapshot_metadata().ok_or("snapshot missing")?.voters, v + t);
		assert_eq!(<MultiPhase<T>>::snapshot_metadata().ok_or("snapshot missing")?.targets, t);
	}

	#[extra]
	trim_assignments_length {
		// number of votes in snapshot.
		let v in (T::BenchmarkingConfig::VOTERS[0]) .. T::BenchmarkingConfig::VOTERS[1];
		// number of targets in snapshot.
		let t in (T::BenchmarkingConfig::TARGETS[0]) .. T::BenchmarkingConfig::TARGETS[1];
		// number of assignments, i.e. solution.len(). This means the active nominators, thus must be
		// a subset of `v` component.
		let a in
			(T::BenchmarkingConfig::ACTIVE_VOTERS[0]) .. T::BenchmarkingConfig::ACTIVE_VOTERS[1];
		// number of desired targets. Must be a subset of `t` component.
		let d in
			(T::BenchmarkingConfig::DESIRED_TARGETS[0]) ..
			T::BenchmarkingConfig::DESIRED_TARGETS[1];
		// Subtract this percentage from the actual encoded size
		let f in 0 .. 95;

		// Compute a random solution, then work backwards to get the lists of voters, targets, and
		// assignments
		let witness = SolutionOrSnapshotSize { voters: v, targets: t };
		let RawSolution { solution, .. } = solution_with_size::<T>(witness, a, d)?;
		let RoundSnapshot { voters, targets } = MultiPhase::<T>::snapshot().ok_or("snapshot missing")?;
		let voter_at = helpers::voter_at_fn::<T>(&voters);
		let target_at = helpers::target_at_fn::<T>(&targets);
		let mut assignments = solution.into_assignment(voter_at, target_at).expect("solution generated by `solution_with_size` must be valid.");

		// make a voter cache and some helper functions for access
		let cache = helpers::generate_voter_cache::<T>(&voters);
		let voter_index = helpers::voter_index_fn::<T>(&cache);
		let target_index = helpers::target_index_fn::<T>(&targets);

		// sort assignments by decreasing voter stake
		assignments.sort_by_key(|crate::unsigned::Assignment::<T> { who, .. }| {
			let stake = cache.get(&who).map(|idx| {
				let (_, stake, _) = voters[*idx];
				stake
			}).unwrap_or_default();
			sp_std::cmp::Reverse(stake)
		});

		let mut index_assignments = assignments
			.into_iter()
			.map(|assignment| IndexAssignment::new(&assignment, &voter_index, &target_index))
			.collect::<Result<Vec<_>, _>>()
			.unwrap();

		let encoded_size_of = |assignments: &[IndexAssignmentOf<T>]| {
			SolutionOf::<T>::try_from(assignments).map(|solution| solution.encoded_size())
		};

		let desired_size = Percent::from_percent(100 - f.saturated_into::<u8>())
			.mul_ceil(encoded_size_of(index_assignments.as_slice()).unwrap());
		log!(trace, "desired_size = {}", desired_size);
	}: {
		MultiPhase::<T>::trim_assignments_length(
			desired_size.saturated_into(),
			&mut index_assignments,
			&encoded_size_of,
		).unwrap();
	} verify {
		let solution = SolutionOf::<T>::try_from(index_assignments.as_slice()).unwrap();
		let encoding = solution.encode();
		log!(
			trace,
			"encoded size prediction = {}",
			encoded_size_of(index_assignments.as_slice()).unwrap(),
		);
		log!(trace, "actual encoded size = {}", encoding.len());
		assert!(encoding.len() <= desired_size);
	}

	impl_benchmark_test_suite!(
		MultiPhase,
		crate::mock::ExtBuilder::default().build_offchainify(10).0,
		crate::mock::Runtime,
	);
}<|MERGE_RESOLUTION|>--- conflicted
+++ resolved
@@ -23,10 +23,6 @@
 use frame_support::{
 	assert_ok,
 	traits::{Hooks, TryCollect},
-<<<<<<< HEAD
-	BoundedVec,
-=======
->>>>>>> 7ca67ee8
 };
 use frame_system::RawOrigin;
 use rand::{prelude::SliceRandom, rngs::SmallRng, SeedableRng};
@@ -262,7 +258,7 @@
 		// we don't directly need the data-provider to be populated, but it is just easy to use it.
 		set_up_data_provider::<T>(v, t);
 		let targets = T::DataProvider::targets(None, 0)?;
-		let voters = T::DataProvider::voters(None, 0).map(IntoUnboundedVoters::into_unbounded_voters)?;
+		let voters = T::DataProvider::voters(None, 0)?;
 		let desired_targets = T::DataProvider::desired_targets()?;
 		assert!(<MultiPhase<T>>::snapshot().is_none());
 	}: {
